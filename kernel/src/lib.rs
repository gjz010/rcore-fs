#![feature(ptr_internals)]
#![feature(lang_items)]
#![feature(const_fn)]
#![feature(alloc)]
#![feature(naked_functions)]
#![feature(asm)]
#![feature(optin_builtin_traits)]
#![feature(panic_handler)]
#![feature(panic_info_message)]
#![feature(global_asm)]
#![feature(compiler_builtins_lib)]
#![feature(raw)]
#![feature(vec_resize_default)]
#![no_std]


#[macro_use]
extern crate alloc;
extern crate bit_allocator;
extern crate bit_field;
#[macro_use]
extern crate bitflags;
#[macro_use]
extern crate lazy_static;
extern crate linked_list_allocator;
#[macro_use]
extern crate log;
#[macro_use]
extern crate once;
extern crate simple_filesystem;
extern crate spin;
extern crate ucore_memory;
extern crate ucore_process;
extern crate volatile;
#[cfg(target_arch = "x86_64")]
extern crate x86_64;
extern crate xmas_elf;

pub use process::{processor, new_kernel_context};
use ucore_process::thread;
use linked_list_allocator::LockedHeap;

#[macro_use]    // print!
pub mod logging;
mod memory;
mod lang;
mod util;
mod consts;
mod process;
mod syscall;
mod fs;
mod sync;
mod trap;
mod shell;

#[allow(dead_code)]
#[cfg(target_arch = "x86_64")]
#[path = "arch/x86_64/mod.rs"]
pub mod arch;

#[cfg(target_arch = "riscv32")]
#[path = "arch/riscv32/mod.rs"]
pub mod arch;

pub fn kmain() -> ! {
<<<<<<< HEAD
    info!("Come into kmain");
//    sync::test::philosopher_using_mutex();
//    sync::test::philosopher_using_monitor();
//    sync::mpsc::test::test_all();
=======
>>>>>>> e06f6b8b
    process::processor().run();

//    thread::test::local_key();
//    thread::test::unpack();
//    sync::test::philosopher_using_mutex();
//    sync::test::philosopher_using_monitor();
//    sync::mpsc::test::test_all();
}

/// Global heap allocator
///
/// Available after `memory::init()`.
///
/// It should be defined in memory mod, but in Rust `global_allocator` must be in root mod.
#[global_allocator]
static HEAP_ALLOCATOR: LockedHeap = LockedHeap::empty();<|MERGE_RESOLUTION|>--- conflicted
+++ resolved
@@ -63,13 +63,6 @@
 pub mod arch;
 
 pub fn kmain() -> ! {
-<<<<<<< HEAD
-    info!("Come into kmain");
-//    sync::test::philosopher_using_mutex();
-//    sync::test::philosopher_using_monitor();
-//    sync::mpsc::test::test_all();
-=======
->>>>>>> e06f6b8b
     process::processor().run();
 
 //    thread::test::local_key();
