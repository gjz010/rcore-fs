use alloc::{boxed::Box, collections::BTreeMap, string::String, sync::Arc, sync::Weak, vec::Vec};
use core::fmt;

use core::str;
use log::*;
use rcore_memory::{PAGE_SIZE, Page};
use rcore_thread::Tid;
use spin::RwLock;
use xmas_elf::{
    header,
    program::{Flags, SegmentData, Type},
    ElfFile,
};

use crate::arch::interrupt::{Context, TrapFrame};
use crate::fs::{FileHandle, FileLike, OpenOptions, FOLLOW_MAX_DEPTH};
use crate::memory::{
    ByFrame, Delay, File, GlobalFrameAlloc, KernelStack, MemoryAttr, MemorySet, Read,
};
use crate::sync::{Condvar, SpinNoIrqLock as Mutex};

use super::abi::{self, ProcInitInfo};
use crate::fs::vfs::{INodeContainer, PathConfig};
use crate::fs::{STDIN, STDOUT};
use crate::processor;
use core::mem::MaybeUninit;
use rcore_fs::vfs::INode;
pub struct Thread {
    context: Context,
    kstack: KernelStack,
    /// Kernel performs futex wake when thread exits.
    /// Ref: [http://man7.org/linux/man-pages/man2/set_tid_address.2.html]
    pub clear_child_tid: usize,
    // This is same as `proc.vm`
    pub vm: Arc<Mutex<MemorySet>>,
    pub proc: Arc<Mutex<Process>>,
}

/// Pid type
/// For strong type separation
#[derive(Debug, Clone, PartialEq, Eq, PartialOrd, Ord)]
pub struct Pid(usize);

impl Pid {
    pub fn get(&self) -> usize {
        self.0
    }

    /// Return whether this pid represents the init process
    pub fn is_init(&self) -> bool {
        self.0 == 0
    }
}

impl fmt::Display for Pid {
    fn fmt(&self, f: &mut fmt::Formatter) -> fmt::Result {
        write!(f, "{}", self.0)
    }
}

pub struct Process {
    // resources
    pub vm: Arc<Mutex<MemorySet>>,
    pub files: BTreeMap<usize, FileLike>,
    pub cwd: PathConfig,
    futexes: BTreeMap<usize, Arc<Condvar>>,

    // relationship
    pub pid: Pid, // i.e. tgid, usually the tid of first thread
    pub parent: Weak<Mutex<Process>>,
    pub children: Vec<Weak<Mutex<Process>>>,
    pub threads: Vec<Tid>, // threads in the same process

    // for waiting child
    pub child_exit: Arc<Condvar>, // notified when the a child process is going to terminate
    pub child_exit_code: BTreeMap<usize, usize>, // child process store its exit code here
}

lazy_static! {
    /// Records the mapping between pid and Process struct.
    pub static ref PROCESSES: RwLock<BTreeMap<usize, Weak<Mutex<Process>>>> =
        RwLock::new(BTreeMap::new());
}

/// Let `rcore_thread` can switch between our `Thread`
impl rcore_thread::Context for Thread {
    unsafe fn switch_to(&mut self, target: &mut rcore_thread::Context) {
        use core::mem::transmute;
        let (target, _): (&mut Thread, *const ()) = transmute(target);
        self.context.switch(&mut target.context);
    }

    fn set_tid(&mut self, tid: Tid) {
        let mut proc = self.proc.lock();
        // add it to threads
        proc.threads.push(tid);
    }
}

impl Thread {
    /// Make a struct for the init thread
    pub unsafe fn new_init() -> Box<Thread> {
        Box::new(Thread {
            context: Context::null(),
            // safety: other fields will never be used
            ..core::mem::MaybeUninit::uninitialized().into_initialized()
        })
    }

    /// Make a new kernel thread starting from `entry` with `arg`
    pub fn new_kernel(entry: extern "C" fn(usize) -> !, arg: usize) -> Box<Thread> {
        let vm = MemorySet::new();
        let vm_token = vm.token();
        let vm = Arc::new(Mutex::new(vm));
        let kstack = KernelStack::new();
        Box::new(Thread {
            context: unsafe { Context::new_kernel_thread(entry, arg, kstack.top(), vm_token) },
            kstack,
            clear_child_tid: 0,
            vm: vm.clone(),
            // TODO: kernel thread should not have a process
            proc: Process {
                vm,
                files: BTreeMap::default(),
                cwd: PathConfig::init_root(),
                futexes: BTreeMap::default(),
                pid: Pid(0),
                parent: Weak::new(),
                children: Vec::new(),
                threads: Vec::new(),
                child_exit: Arc::new(Condvar::new()),
                child_exit_code: BTreeMap::new(),
            }
            .add_to_table(),
        })
    }

    /// Construct virtual memory of a new user process from ELF `data`.
    /// Return `(MemorySet, entry_point, ustack_top)`
    pub fn new_user_vm(
        inode: &Arc<INode>,
        mut args: Vec<String>,
        envs: Vec<String>,
        ld_search_path: Option<&PathConfig>,
    ) -> Result<(MemorySet, usize, usize), &'static str> {
        // Read ELF header
        // 0x3c0: magic number from ld-musl.so
        let mut data: [u8; 0x3c0] = unsafe { MaybeUninit::uninitialized().into_initialized() };
        inode
            .read_at(0, &mut data)
            .map_err(|_| "failed to read from INode")?;

        // Parse ELF
        let elf = ElfFile::new(&data)?;

        // Check ELF type
        match elf.header.pt2.type_().as_type() {
            header::Type::Executable => {}
            header::Type::SharedObject => {}
            _ => return Err("ELF is not executable or shared object"),
        }

        // Check ELF arch
        match elf.header.pt2.machine().as_machine() {
            #[cfg(target_arch = "x86_64")]
            header::Machine::X86_64 => {}
            #[cfg(target_arch = "aarch64")]
            header::Machine::AArch64 => {}
            #[cfg(any(target_arch = "riscv32", target_arch = "riscv64"))]
            header::Machine::Other(243) => {}
            #[cfg(target_arch = "mips")]
            header::Machine::Mips => {}
            _ => return Err("invalid ELF arch"),
        }

        let mut auxv={
            let mut map = BTreeMap::new();
            if let Some(phdr_vaddr) = elf.get_phdr_vaddr() {
                map.insert(abi::AT_PHDR, phdr_vaddr as usize);
            }
            map.insert(abi::AT_PHENT, elf.header.pt2.ph_entry_size() as usize);
            map.insert(abi::AT_PHNUM, elf.header.pt2.ph_count() as usize);
            map.insert(abi::AT_PAGESZ, PAGE_SIZE);
            map
        };
        let mut entry_addr = elf.header.pt2.entry_point() as usize;
        // Make page table
        let (mut vm, bias) = elf.make_memory_set(inode);

        // Check interpreter (for dynamic link)
        if let Ok(loader_path) = elf.get_interpreter() {
<<<<<<< HEAD
            panic!("Shared library not ready");
            /*
=======
            info!("Handling interpreter... bias={:x}", bias);
>>>>>>> 7ad8c6a6
            // assuming absolute path
            let interp_inode = crate::fs::ROOT_INODE
                .lookup_follow(loader_path, FOLLOW_MAX_DEPTH)
                .map_err(|_| "interpreter not found")?;
<<<<<<< HEAD
            // modify args for loader
            args[0] = exec_path.into();
            args.insert(0, loader_path.into());
            // Elf loader should not have INTERP
            // No infinite loop
            return Thread::new_user_vm(&inode, exec_path, args, envs);
            */
=======
            // load loader by bias and set aux vector.
            let mut interp_data: [u8; 0x3c0] = unsafe { MaybeUninit::uninitialized().into_initialized() };
            interp_inode
                .read_at(0, &mut interp_data)
                .map_err(|_| "failed to read from INode")?;
            let elf_interp=ElfFile::new(&interp_data)?;
            elf_interp.append_as_interpreter(&interp_inode, &mut vm, bias);
            info!("entry: {:x}", elf.header.pt2.entry_point() as usize);
            auxv.insert(abi::AT_ENTRY, elf.header.pt2.entry_point() as usize);
            auxv.insert(abi::AT_BASE, bias);
            entry_addr=elf_interp.header.pt2.entry_point() as usize + bias;
>>>>>>> 7ad8c6a6
        }


        // User stack
        use crate::consts::{USER_STACK_OFFSET, USER_STACK_SIZE};
        let mut ustack_top = {
            let ustack_buttom = USER_STACK_OFFSET;
            let ustack_top = USER_STACK_OFFSET + USER_STACK_SIZE;
            vm.push(
                ustack_buttom,
                ustack_top - PAGE_SIZE * 4,
                MemoryAttr::default().user(),
                Delay::new(GlobalFrameAlloc),
                "user_stack_delay",
            );
            // We are going to write init info now. So map the last 4 pages eagerly.
            vm.push(
                ustack_top - PAGE_SIZE * 4,
                ustack_top,
                MemoryAttr::default().user(),
                ByFrame::new(GlobalFrameAlloc),
                "user_stack",
            );
            ustack_top
        };

        // Make init info
        let init_info = ProcInitInfo {
            args,
            envs,
            auxv
        };
        unsafe {
            vm.with(|| ustack_top = init_info.push_at(ustack_top));
        }

        trace!("{:#x?}", vm);


        Ok((vm, entry_addr, ustack_top))
    }

    /// Make a new user process from ELF `data`
    pub fn new_user(
        inode: &Arc<INode>,
        args: Vec<String>,
        envs: Vec<String>,
        ld_search_path: Option<&PathConfig>,
    ) -> Box<Thread> {
        let (vm, entry_addr, ustack_top) =
            Self::new_user_vm(inode, args, envs, ld_search_path).unwrap();

        let vm_token = vm.token();
        let vm = Arc::new(Mutex::new(vm));
        let kstack = KernelStack::new();

        let mut files = BTreeMap::new();
        files.insert(
            0,
            FileLike::File(FileHandle::new(
                Arc::clone(&STDIN),
                OpenOptions {
                    read: true,
                    write: false,
                    append: false,
                    nonblock: false,
                },
            )),
        );
        files.insert(
            1,
            FileLike::File(FileHandle::new(
                Arc::clone(&STDOUT),
                OpenOptions {
                    read: false,
                    write: true,
                    append: false,
                    nonblock: false,
                },
            )),
        );
        files.insert(
            2,
            FileLike::File(FileHandle::new(
                Arc::clone(&STDOUT),
                OpenOptions {
                    read: false,
                    write: true,
                    append: false,
                    nonblock: false,
                },
            )),
        );

        Box::new(Thread {
            context: unsafe {
                Context::new_user_thread(entry_addr, ustack_top, kstack.top(), vm_token)
            },
            kstack,
            clear_child_tid: 0,
            vm: vm.clone(),
            proc: Process {
                vm,
                files,
                cwd: PathConfig::init_root(),
                futexes: BTreeMap::default(),
                pid: Pid(0),
                parent: Weak::new(),
                children: Vec::new(),
                threads: Vec::new(),
                child_exit: Arc::new(Condvar::new()),
                child_exit_code: BTreeMap::new(),
            }
            .add_to_table(),
        })
    }

    /// Fork a new process from current one
    pub fn fork(&self, tf: &TrapFrame) -> Box<Thread> {
        let kstack = KernelStack::new();
        let vm = self.vm.lock().clone();
        let vm_token = vm.token();
        let vm = Arc::new(Mutex::new(vm));
        let context = unsafe { Context::new_fork(tf, kstack.top(), vm_token) };

        let mut proc = self.proc.lock();
        let new_proc = Process {
            vm: vm.clone(),
            files: proc.files.clone(),
            cwd: proc.cwd.clone(),
            futexes: BTreeMap::default(),
            pid: Pid(0),
            parent: Arc::downgrade(&self.proc),
            children: Vec::new(),
            threads: Vec::new(),
            child_exit: Arc::new(Condvar::new()),
            child_exit_code: BTreeMap::new(),
        }
        .add_to_table();
        // link to parent
        proc.children.push(Arc::downgrade(&new_proc));

        Box::new(Thread {
            context,
            kstack,
            clear_child_tid: 0,
            vm,
            proc: new_proc,
        })
    }

    /// Create a new thread in the same process.
    pub fn clone(
        &self,
        tf: &TrapFrame,
        stack_top: usize,
        tls: usize,
        clear_child_tid: usize,
    ) -> Box<Thread> {
        let kstack = KernelStack::new();
        let vm_token = self.vm.lock().token();
        Box::new(Thread {
            context: unsafe { Context::new_clone(tf, stack_top, kstack.top(), vm_token, tls) },
            kstack,
            clear_child_tid,
            vm: self.vm.clone(),
            proc: self.proc.clone(),
        })
    }
}

impl Process {
    /// Assign a pid and put itself to global process table.
    fn add_to_table(mut self) -> Arc<Mutex<Self>> {
        let mut process_table = PROCESSES.write();

        // assign pid
        let pid = (0..)
            .find(|i| match process_table.get(i) {
                Some(p) if p.upgrade().is_some() => false,
                _ => true,
            })
            .unwrap();
        self.pid = Pid(pid);

        // put to process table
        let self_ref = Arc::new(Mutex::new(self));
        process_table.insert(pid, Arc::downgrade(&self_ref));

        self_ref
    }
    fn get_free_fd(&self) -> usize {
        (0..).find(|i| !self.files.contains_key(i)).unwrap()
    }
    /// Add a file to the process, return its fd.
    pub fn add_file(&mut self, file_like: FileLike) -> usize {
        let fd = self.get_free_fd();
        self.files.insert(fd, file_like);
        fd
    }
    pub fn get_futex(&mut self, uaddr: usize) -> Arc<Condvar> {
        if !self.futexes.contains_key(&uaddr) {
            self.futexes.insert(uaddr, Arc::new(Condvar::new()));
        }
        self.futexes.get(&uaddr).unwrap().clone()
    }
    /// Exit the process.
    /// Kill all threads and notify parent with the exit code.
    pub fn exit(&mut self, exit_code: usize) {
        // quit all threads
        for tid in self.threads.iter() {
            processor().manager().exit(*tid, 1);
        }
        // notify parent and fill exit code
        if let Some(parent) = self.parent.upgrade() {
            let mut parent = parent.lock();
            parent.child_exit_code.insert(self.pid.get(), exit_code);
            parent.child_exit.notify_one();
        }
    }
}

trait ToMemoryAttr {
    fn to_attr(&self) -> MemoryAttr;
}

impl ToMemoryAttr for Flags {
    fn to_attr(&self) -> MemoryAttr {
        let mut flags = MemoryAttr::default().user();
        if self.is_execute() {
            flags = flags.execute();
        }
        if !self.is_write() {
            flags = flags.readonly();
        }
        flags
    }
}

/// Helper functions to process ELF file
trait ElfExt {
    /// Generate a MemorySet according to the ELF file.
    fn make_memory_set(&self, inode: &Arc<INode>) -> (MemorySet, usize);

    /// Get interpreter string if it has.
    fn get_interpreter(&self) -> Result<&str, &str>;

    /// Append current ELF file as interpreter into given memory set.
    /// This will insert the interpreter it a place which is "good enough" (since ld.so should be PIC).
    fn append_as_interpreter(&self, inode: &Arc<INode>, memory_set: &mut MemorySet, bias: usize);

    /// Get virtual address of PHDR section if it has.
    fn get_phdr_vaddr(&self) -> Option<u64>;
}

impl ElfExt for ElfFile<'_> {
    fn make_memory_set(&self, inode: &Arc<INode>) -> (MemorySet, usize) {
        debug!("creating MemorySet from ELF");
        let mut ms = MemorySet::new();
        let mut farthest_memory:usize=0;
        for ph in self.program_iter() {
            if ph.get_type() != Ok(Type::Load) {
                continue;
            }
            ms.push(
                ph.virtual_addr() as usize,
                ph.virtual_addr() as usize + ph.mem_size() as usize,
                ph.flags().to_attr(),
                File {
                    file: INodeForMap(inode.clone()),
                    mem_start: ph.virtual_addr() as usize,
                    file_start: ph.offset() as usize,
                    file_end: ph.offset() as usize + ph.file_size() as usize,
                    allocator: GlobalFrameAlloc,
                },
                "elf",
            );
            if ph.virtual_addr() as usize+ph.mem_size() as usize > farthest_memory{
                farthest_memory=ph.virtual_addr() as usize+ph.mem_size() as usize;
            }
        }
        (ms, (Page::of_addr(farthest_memory+PAGE_SIZE)).start_address())
    }
    fn append_as_interpreter(&self, inode: &Arc<INode>, ms: &mut MemorySet, bias: usize){
        debug!("inserting interpreter from ELF");

        for ph in self.program_iter(){
            if ph.get_type()!=Ok(Type::Load){
                continue;
            }
            ms.push(
                ph.virtual_addr() as usize +bias,
                ph.virtual_addr() as usize + ph.mem_size() as usize + bias,
                ph.flags().to_attr(),
                File{
                    file: INodeForMap(inode.clone()),
                    mem_start: ph.virtual_addr() as usize + bias,
                    file_start: ph.offset() as usize,
                    file_end: ph.offset() as usize+ph.file_size() as usize,
                    allocator: GlobalFrameAlloc
                },
                "elf-interp"
            )
        }
    }
    fn get_interpreter(&self) -> Result<&str, &str> {
        let header = self
            .program_iter()
            .filter(|ph| ph.get_type() == Ok(Type::Interp))
            .next()
            .ok_or("no interp header")?;
        let mut data = match header.get_data(self)? {
            SegmentData::Undefined(data) => data,
            _ => unreachable!(),
        };
        // skip NULL
        while let Some(0) = data.last() {
            data = &data[..data.len() - 1];
        }
        let path = str::from_utf8(data).map_err(|_| "failed to convert to utf8")?;
        Ok(path)
    }

    fn get_phdr_vaddr(&self) -> Option<u64> {
        if let Some(phdr) = self
            .program_iter()
            .find(|ph| ph.get_type() == Ok(Type::Phdr))
        {
            // if phdr exists in program header, use it
            Some(phdr.virtual_addr())
        } else if let Some(elf_addr) = self
            .program_iter()
            .find(|ph| ph.get_type() == Ok(Type::Load) && ph.offset() == 0)
        {
            // otherwise, check if elf is loaded from the beginning, then phdr can be inferred.
            Some(elf_addr.virtual_addr() + self.header.pt2.ph_offset())
        } else {
            warn!("elf: no phdr found, tls might not work");
            None
        }
    }
}

// TODO: this is bad design! You are not likely to fall mmap() onto read_at().
#[derive(Clone)]
pub struct INodeForMap(pub Arc<INode>);

impl Read for INodeForMap {
    fn read_at(&self, offset: usize, buf: &mut [u8]) -> usize {
        self.0.read_at(offset, buf).unwrap()
    }
}<|MERGE_RESOLUTION|>--- conflicted
+++ resolved
@@ -20,7 +20,7 @@
 use crate::sync::{Condvar, SpinNoIrqLock as Mutex};
 
 use super::abi::{self, ProcInitInfo};
-use crate::fs::vfs::{INodeContainer, PathConfig};
+use crate::fs::vfs::{INodeContainer, PathConfig, PathResolveResult};
 use crate::fs::{STDIN, STDOUT};
 use crate::processor;
 use core::mem::MaybeUninit;
@@ -189,37 +189,28 @@
 
         // Check interpreter (for dynamic link)
         if let Ok(loader_path) = elf.get_interpreter() {
-<<<<<<< HEAD
-            panic!("Shared library not ready");
-            /*
-=======
-            info!("Handling interpreter... bias={:x}", bias);
->>>>>>> 7ad8c6a6
+
             // assuming absolute path
-            let interp_inode = crate::fs::ROOT_INODE
-                .lookup_follow(loader_path, FOLLOW_MAX_DEPTH)
-                .map_err(|_| "interpreter not found")?;
-<<<<<<< HEAD
-            // modify args for loader
-            args[0] = exec_path.into();
-            args.insert(0, loader_path.into());
-            // Elf loader should not have INTERP
-            // No infinite loop
-            return Thread::new_user_vm(&inode, exec_path, args, envs);
-            */
-=======
+            let lsp=ld_search_path.unwrap();
+            let interp_inode =match lsp.path_resolve(&lsp.root, loader_path, true).map_err(|_| "interpreter not found")?{
+                PathResolveResult::IsFile { file, ..}=>{
+                    file
+                },
+                _=>{return Err("interpreter not found");}
+            };
+
+
             // load loader by bias and set aux vector.
             let mut interp_data: [u8; 0x3c0] = unsafe { MaybeUninit::uninitialized().into_initialized() };
             interp_inode
                 .read_at(0, &mut interp_data)
                 .map_err(|_| "failed to read from INode")?;
             let elf_interp=ElfFile::new(&interp_data)?;
-            elf_interp.append_as_interpreter(&interp_inode, &mut vm, bias);
+            elf_interp.append_as_interpreter(&interp_inode.inode, &mut vm, bias);
             info!("entry: {:x}", elf.header.pt2.entry_point() as usize);
             auxv.insert(abi::AT_ENTRY, elf.header.pt2.entry_point() as usize);
             auxv.insert(abi::AT_BASE, bias);
             entry_addr=elf_interp.header.pt2.entry_point() as usize + bias;
->>>>>>> 7ad8c6a6
         }
 
 
