--- conflicted
+++ resolved
@@ -67,10 +67,7 @@
     };
     
     MemoryController {
-<<<<<<< HEAD
         kernel_stack: Some(kernel_stack),
-=======
->>>>>>> 62cb97de
         active_table,
         frame_allocator,
         stack_allocator,
